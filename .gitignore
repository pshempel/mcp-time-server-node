.claude/
# Dependencies
node_modules/

# Build output
dist/
build/

# Test coverage
coverage/

# Environment variables
.env
.env.local
.env.*.local

# IDE
.vscode/
.idea/
*.swp
*.swo
*~

# OS
.DS_Store
Thumbs.db

# Logs
logs/
*.log
npm-debug.log*
yarn-debug.log*
yarn-error.log*

# Private directories
sessions/
research/
tmp/
<<<<<<< HEAD
internal/
scripts/git-pushall*.sh
=======
>>>>>>> f74a818b

# Private files
CLAUDE.md
**/CLAUDE.md

# Quick references (internal)
GIT_QUICK_REFERENCE.md
REFACTOR_INITIATIVE.md

# Generated files
todos
hooks/

# Test reports (generated files)
test-assertion-report.json
test-quality-report.txt
test-results/

# ESLint output files
eslint-output.json
eslint-test.txt
eslint-*.json
eslint-*.txt

# CLAUDE.md (project instructions)
CLAUDE.md
CLAUDE*.md

# Claude-specific documentation
NEXT_SESSION_CHECKLIST.md
NEXT_SESSION_NOTES.md
SESSION_*_NOTES.md
PROJECT_STATUS.md
docs/PROJECT_STATUS.md
docs/PACKAGING_AND_TESTING_PLAN.md<|MERGE_RESOLUTION|>--- conflicted
+++ resolved
@@ -36,11 +36,7 @@
 sessions/
 research/
 tmp/
-<<<<<<< HEAD
 internal/
-scripts/git-pushall*.sh
-=======
->>>>>>> f74a818b
 
 # Private files
 CLAUDE.md
